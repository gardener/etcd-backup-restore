// SPDX-FileCopyrightText: 2024 SAP SE or an SAP affiliate company and Gardener contributors
//
// SPDX-License-Identifier: Apache-2.0

package snapstore_test

import (
	"bytes"
	"fmt"
	"io"
	"net/url"
	"os"
	"path"
	"path/filepath"
	"strings"
	"time"

	"github.com/Azure/azure-storage-blob-go/azblob"
	. "github.com/gardener/etcd-backup-restore/pkg/snapstore"
	brtypes "github.com/gardener/etcd-backup-restore/pkg/types"
	fake "github.com/gophercloud/gophercloud/testhelper/client"
	. "github.com/onsi/ginkgo/v2"
	. "github.com/onsi/gomega"
	"github.com/sirupsen/logrus"
)

const (
	prefixV1 string = "v1"
	prefixV2 string = "v2"
)

var (
	bucket    string = "mock-bucket"
	objectMap        = map[string]*[]byte{}
)

// testSnapStore embedds brtypes.Snapstore and contains the number of
// objects that are stored per snapshot for a given storage provider
type testSnapStore struct {
	brtypes.SnapStore
	objectCountPerSnapshot int
}

var _ = Describe("Save, List, Fetch, Delete from mock snapstore", func() {
	var (
		snap1      brtypes.Snapshot
		snap2      brtypes.Snapshot
		snap3      brtypes.Snapshot
		snap4      brtypes.Snapshot
		snap5      brtypes.Snapshot
		snapstores map[string]testSnapStore
	)

	BeforeEach(func() {
		now := time.Now().Unix()
		snap1 = brtypes.Snapshot{
			CreatedOn:     time.Unix(now, 0).UTC(),
			StartRevision: 0,
			LastRevision:  2088,
			Kind:          brtypes.SnapshotKindFull,
			Prefix:        prefixV1,
		}
		snap2 = brtypes.Snapshot{
			CreatedOn:     time.Unix(now+100, 0).UTC(),
			StartRevision: 0,
			LastRevision:  1988,
			Kind:          brtypes.SnapshotKindFull,
			Prefix:        prefixV1,
		}
		snap3 = brtypes.Snapshot{
			CreatedOn:     time.Unix(now+200, 0).UTC(),
			StartRevision: 0,
			LastRevision:  1958,
			Kind:          brtypes.SnapshotKindFull,
			Prefix:        prefixV1,
		}
		snap4 = brtypes.Snapshot{
			CreatedOn:     time.Unix(now+300, 0).UTC(),
			StartRevision: 0,
			LastRevision:  3058,
			Kind:          brtypes.SnapshotKindFull,
			Prefix:        prefixV2,
		}
		snap5 = brtypes.Snapshot{
			CreatedOn:     time.Unix(now+400, 0).UTC(),
			StartRevision: 3058,
			LastRevision:  3088,
			Kind:          brtypes.SnapshotKindDelta,
			Prefix:        prefixV2,
		}

		// prefixv1
		snap1.GenerateSnapshotName()
		snap1.GenerateSnapshotDirectory()
		snap2.GenerateSnapshotName()
		snap2.GenerateSnapshotDirectory()
		snap3.GenerateSnapshotName()
		snap3.GenerateSnapshotDirectory()

		// prefixv2
		snap4.GenerateSnapshotName()
		snap5.GenerateSnapshotName()

<<<<<<< HEAD
		expectedVal1 = []byte("value1")
		expectedVal2 = []byte("value2")
		//expectedVal3 = []byte("value3")
		expectedVal4 = []byte("value4")
		expectedVal5 = []byte("value5")

		snapstores = map[string]brtypes.SnapStore{
			"s3": NewS3FromClient(bucket, prefixV2, "/tmp", 5, brtypes.MinChunkSize, &mockS3Client{
				objects:          objectMap,
				prefix:           prefixV2,
				multiPartUploads: map[string]*[][]byte{},
			}, SSECredentials{}),
			"swift": NewSwiftSnapstoreFromClient(bucket, prefixV2, "/tmp", 5, brtypes.MinChunkSize, fake.ServiceClient(), false),
			"ABS":   newFakeABSSnapstore(),
			"GCS": NewGCSSnapStoreFromClient(bucket, prefixV2, "/tmp", 5, brtypes.MinChunkSize, &mockGCSClient{
				objects: objectMap,
				prefix:  prefixV2,
			}),
			"OSS": NewOSSFromBucket(prefixV2, "/tmp", 5, brtypes.MinChunkSize, &mockOSSBucket{
				objects:          objectMap,
				prefix:           prefixV2,
				multiPartUploads: map[string]*[][]byte{},
				bucketName:       bucket,
			}),
			"ECS": NewS3FromClient(bucket, prefixV2, "/tmp", 5, brtypes.MinChunkSize, &mockS3Client{
				objects:          objectMap,
				prefix:           prefixV2,
				multiPartUploads: map[string]*[][]byte{},
			}, SSECredentials{}),
			"OCS": NewS3FromClient(bucket, prefixV2, "/tmp", 5, brtypes.MinChunkSize, &mockS3Client{
				objects:          objectMap,
				prefix:           prefixV2,
				multiPartUploads: map[string]*[][]byte{},
			}, SSECredentials{}),
=======
		snapstores = map[string]testSnapStore{
			"s3": {
				SnapStore: NewS3FromClient(bucket, prefixV2, "/tmp", 5, brtypes.MinChunkSize, &mockS3Client{
					objects:          objectMap,
					prefix:           prefixV2,
					multiPartUploads: map[string]*[][]byte{},
				}),
				objectCountPerSnapshot: 1,
			},
			"swift": {
				SnapStore:              NewSwiftSnapstoreFromClient(bucket, prefixV2, "/tmp", 5, brtypes.MinChunkSize, fake.ServiceClient()),
				objectCountPerSnapshot: 3,
			},
			"ABS": {
				SnapStore:              newFakeABSSnapstore(),
				objectCountPerSnapshot: 1,
			},
			"GCS": {
				SnapStore: NewGCSSnapStoreFromClient(bucket, prefixV2, "/tmp", 5, brtypes.MinChunkSize, &mockGCSClient{
					objects: objectMap,
					prefix:  prefixV2,
				}),
				objectCountPerSnapshot: 1,
			},
			"OSS": {
				SnapStore: NewOSSFromBucket(prefixV2, "/tmp", 5, brtypes.MinChunkSize, &mockOSSBucket{
					objects:          objectMap,
					prefix:           prefixV2,
					multiPartUploads: map[string]*[][]byte{},
					bucketName:       bucket,
				}),
				objectCountPerSnapshot: 1,
			},
			"ECS": {
				SnapStore: NewS3FromClient(bucket, prefixV2, "/tmp", 5, brtypes.MinChunkSize, &mockS3Client{
					objects:          objectMap,
					prefix:           prefixV2,
					multiPartUploads: map[string]*[][]byte{},
				}),
				objectCountPerSnapshot: 1,
			},
			"OCS": {
				SnapStore: NewS3FromClient(bucket, prefixV2, "/tmp", 5, brtypes.MinChunkSize, &mockS3Client{
					objects:          objectMap,
					prefix:           prefixV2,
					multiPartUploads: map[string]*[][]byte{},
				}),
				objectCountPerSnapshot: 1,
			},
>>>>>>> 0247d8d4
		}
	})

	AfterEach(func() {
		resetObjectMap()
	})

	Describe("When Only v1 is present", func() {
		It("When Only v1 is present", func() {
			for provider, snapStore := range snapstores {
				// Create store for mock tests
				resetObjectMap()

				var objectMapSnapshots brtypes.SnapList
				objectMapSnapshots = append(objectMapSnapshots, &snap1, &snap2)

				// number of snapshots that are added to the objectMap
				numberSnapshotsInObjectMap := setObjectMap(provider, objectMapSnapshots)
				secondSnapshotIndex := 1 * snapStore.objectCountPerSnapshot

				logrus.Infof("Running mock tests for %s when only v1 is present", provider)

				// List snap1 and snap2
				snapList, err := snapStore.List()
				Expect(err).ShouldNot(HaveOccurred())
				Expect(snapList.Len()).To(Equal(numberSnapshotsInObjectMap * snapStore.objectCountPerSnapshot))
				Expect(snapList[0].SnapName).To(Equal(snap2.SnapName))
				Expect(snapList[secondSnapshotIndex].SnapName).To(Equal(snap1.SnapName))

				// Fetch snap1 - 2nd in sorted order
				rc, err := snapStore.Fetch(*snapList[secondSnapshotIndex])
				Expect(err).ShouldNot(HaveOccurred())
				defer rc.Close()
				buf := new(bytes.Buffer)
				_, err = io.Copy(buf, rc)
				Expect(err).ShouldNot(HaveOccurred())
				expectedBytes := []byte(generateContentsForSnapshot(&snap1))
				Expect(buf.Bytes()).To(Equal(expectedBytes))

				// Delete snap1
				prevLen := len(objectMap)
				err = snapStore.Delete(*snapList[secondSnapshotIndex])
				Expect(err).ShouldNot(HaveOccurred())
				snapList, err = snapStore.List()
				Expect(err).ShouldNot(HaveOccurred())
				Expect(snapList.Len()).To(Equal(prevLen - 1*snapStore.objectCountPerSnapshot))

				// reset the objectMap
				resetObjectMap()
				dummyData := make([]byte, 6*1024*1024)
				// Save a new snapshot 'snap3'
				err = snapStore.Save(snap3, io.NopCloser(bytes.NewReader(dummyData)))
				Expect(err).ShouldNot(HaveOccurred())
				Expect(len(objectMap)).Should(BeNumerically(">=", 1*snapStore.objectCountPerSnapshot))
			}
		})
	})

	Describe("When both v1 and v2 are present", func() {
		It("When both v1 and v2 are present", func() {
			for provider, snapStore := range snapstores {
				// Create store for mock tests
				resetObjectMap()

				var objectMapSnapshots brtypes.SnapList
				objectMapSnapshots = append(objectMapSnapshots, &snap1, &snap4, &snap5)

				// number of snapshots that are added to the objectMap
				numberSnapshotsInObjectMap := setObjectMap(provider, objectMapSnapshots)
				secondSnapshotIndex := 1 * snapStore.objectCountPerSnapshot
				thirdSnapshotIndex := 2 * snapStore.objectCountPerSnapshot

				logrus.Infof("Running mock tests for %s when both v1 and v2 are present", provider)

				// List snap1, snap4, snap5
				snapList, err := snapStore.List()
				Expect(err).ShouldNot(HaveOccurred())
				Expect(snapList.Len()).To(Equal(numberSnapshotsInObjectMap * snapStore.objectCountPerSnapshot))
				Expect(snapList[0].SnapName).To(Equal(snap1.SnapName))
				Expect(snapList[secondSnapshotIndex].SnapName).To(Equal(snap4.SnapName))
				Expect(snapList[thirdSnapshotIndex].SnapName).To(Equal(snap5.SnapName))

				// Fetch snap1 and snap4
				rc, err := snapStore.Fetch(*snapList[0])
				Expect(err).ShouldNot(HaveOccurred())
				defer rc.Close()
				buf := new(bytes.Buffer)
				_, err = io.Copy(buf, rc)
				expectedBytes := []byte(generateContentsForSnapshot(&snap1))
				Expect(err).ShouldNot(HaveOccurred())
				Expect(buf.Bytes()).To(Equal(expectedBytes))
				rc, err = snapStore.Fetch(*snapList[secondSnapshotIndex])
				Expect(err).ShouldNot(HaveOccurred())
				defer rc.Close()
				buf = new(bytes.Buffer)
				_, err = io.Copy(buf, rc)
				expectedBytes = []byte(generateContentsForSnapshot(&snap4))
				Expect(err).ShouldNot(HaveOccurred())
				Expect(buf.Bytes()).To(Equal(expectedBytes))

				// Delete snap1 and snap5
				prevLen := len(objectMap)
				err = snapStore.Delete(*snapList[0])
				Expect(err).ShouldNot(HaveOccurred())
				Expect(len(objectMap)).To(Equal(prevLen - snapStore.objectCountPerSnapshot))
				prevLen = len(objectMap)
				err = snapStore.Delete(*snapList[thirdSnapshotIndex])
				Expect(err).ShouldNot(HaveOccurred())
				Expect(len(objectMap)).To(Equal(prevLen - snapStore.objectCountPerSnapshot))

				// reset the objectMap
				resetObjectMap()
				// Save a new snapshot 'snap1'
				dummyData := make([]byte, 6*1024*1024)
				err = snapStore.Save(snap1, io.NopCloser(bytes.NewReader(dummyData)))
				Expect(err).ShouldNot(HaveOccurred())
				Expect(len(objectMap)).Should(BeNumerically(">=", snapStore.objectCountPerSnapshot))

				// Save another new snapshot 'snap4'
				prevLen = len(objectMap)
				dummyData = make([]byte, 6*1024*1024)
				err = snapStore.Save(snap4, io.NopCloser(bytes.NewReader(dummyData)))
				Expect(err).ShouldNot(HaveOccurred())
				Expect(len(objectMap)).Should(BeNumerically(">=", prevLen+snapStore.objectCountPerSnapshot))
			}
		})
	})

	Describe("When Only v2 is present", func() {
		It("When Only v2 is present", func() {
			for provider, snapStore := range snapstores {
				// Create store for mock tests
				resetObjectMap()

				var objectMapSnapshots brtypes.SnapList
				objectMapSnapshots = append(objectMapSnapshots, &snap4, &snap5)

				// number of snapshots that are added to the objectMap
				numberSnapshotsInObjectMap := setObjectMap(provider, objectMapSnapshots)
				secondSnapshotIndex := 1 * snapStore.objectCountPerSnapshot

				logrus.Infof("Running mock tests for %s when only v2 is present", provider)

				// List snap4 and snap5
				snapList, err := snapStore.List()
				Expect(err).ShouldNot(HaveOccurred())
				Expect(snapList.Len()).To(Equal(numberSnapshotsInObjectMap * snapStore.objectCountPerSnapshot))
				Expect(snapList[0].SnapName).To(Equal(snap4.SnapName))
				Expect(snapList[secondSnapshotIndex].SnapName).To(Equal(snap5.SnapName))

				// Fetch snap5
				rc, err := snapStore.Fetch(*snapList[secondSnapshotIndex])
				Expect(err).ShouldNot(HaveOccurred())
				defer rc.Close()
				buf := new(bytes.Buffer)
				_, err = io.Copy(buf, rc)
				Expect(err).ShouldNot(HaveOccurred())
				expectedBytes := []byte(generateContentsForSnapshot(&snap5))
				Expect(buf.Bytes()).To(Equal(expectedBytes))

				// Delete snap5
				prevLen := len(objectMap)
				err = snapStore.Delete(*snapList[0])
				Expect(err).ShouldNot(HaveOccurred())
				snapList, err = snapStore.List()
				Expect(err).ShouldNot(HaveOccurred())
				Expect(snapList.Len()).To(Equal(prevLen - snapStore.objectCountPerSnapshot))

				// Reset the objectMap
				resetObjectMap()
				// Save a new snapshot 'snap4'
				dummyData := make([]byte, 6*1024*1024)
				err = snapStore.Save(snap4, io.NopCloser(bytes.NewReader(dummyData)))
				Expect(err).ShouldNot(HaveOccurred())
				Expect(len(objectMap)).Should(BeNumerically(">=", snapStore.objectCountPerSnapshot))
			}
		})
	})
})

type CredentialTestConfig struct {
	Provider          string
	EnvVariable       string
	SnapstoreProvider string
	CredentialType    string // "file" or "directory"
	CredentialFiles   []string
}

var credentialTestConfigs = []CredentialTestConfig{
	// AWS
	{
		Provider:          "AWS",
		EnvVariable:       "AWS_APPLICATION_CREDENTIALS",
		SnapstoreProvider: brtypes.SnapstoreProviderS3,
		CredentialType:    "directory",
		CredentialFiles:   []string{"accessKeyID", "region", "secretAccessKey"},
	},
	{
		Provider:          "AWS",
		EnvVariable:       "AWS_APPLICATION_CREDENTIALS_JSON",
		SnapstoreProvider: brtypes.SnapstoreProviderS3,
		CredentialType:    "file",
		CredentialFiles:   []string{"credentials.json"},
	},
	// Azure
	{
		Provider:          "ABS",
		EnvVariable:       "AZURE_APPLICATION_CREDENTIALS",
		SnapstoreProvider: brtypes.SnapstoreProviderABS,
		CredentialType:    "directory",
		CredentialFiles:   []string{"storageAccount", "storageKey"},
	},
	{
		Provider:          "ABS",
		EnvVariable:       "AZURE_APPLICATION_CREDENTIALS_JSON",
		SnapstoreProvider: brtypes.SnapstoreProviderABS,
		CredentialType:    "file",
		CredentialFiles:   []string{"credentials.json"},
	},
	// GCS
	{
		Provider:          "GCS",
		EnvVariable:       "GOOGLE_APPLICATION_CREDENTIALS",
		SnapstoreProvider: brtypes.SnapstoreProviderGCS,
		CredentialType:    "file",
		CredentialFiles:   []string{"credentials.json"},
	},
	// Swift V3ApplicationCredentials
	{
		Provider:          "Swift",
		EnvVariable:       "OPENSTACK_APPLICATION_CREDENTIALS",
		SnapstoreProvider: brtypes.SnapstoreProviderSwift,
		CredentialType:    "directory",
		CredentialFiles:   []string{"authURL", "tenantName", "domainName", "applicationCredentialID", "applicationCredentialName", "applicationCredentialSecret"},
	},
	// Swift Password
	{
		Provider:          "Swift",
		EnvVariable:       "OPENSTACK_APPLICATION_CREDENTIALS",
		SnapstoreProvider: brtypes.SnapstoreProviderSwift,
		CredentialType:    "directory",
		CredentialFiles:   []string{"authURL", "tenantName", "domainName", "username", "password"},
	},
	// Swift JSON
	{
		Provider:          "Swift",
		EnvVariable:       "OPENSTACK_APPLICATION_CREDENTIALS_JSON",
		SnapstoreProvider: brtypes.SnapstoreProviderSwift,
		CredentialType:    "file",
		CredentialFiles:   []string{"credentials.json"},
	},
	// OSS
	{
		Provider:          "OSS",
		EnvVariable:       "ALICLOUD_APPLICATION_CREDENTIALS",
		SnapstoreProvider: brtypes.SnapstoreProviderOSS,
		CredentialType:    "directory",
		CredentialFiles:   []string{"accessKeyID", "accessKeySecret", "storageEndpoint"},
	},
	{
		Provider:          "OSS",
		EnvVariable:       "ALICLOUD_APPLICATION_CREDENTIALS_JSON",
		SnapstoreProvider: brtypes.SnapstoreProviderOSS,
		CredentialType:    "file",
		CredentialFiles:   []string{"credentials.json"},
	},
	// OCS
	{
		Provider:          "OCS",
		EnvVariable:       "OPENSHIFT_APPLICATION_CREDENTIALS",
		SnapstoreProvider: brtypes.SnapstoreProviderOCS,
		CredentialType:    "directory",
		CredentialFiles:   []string{"accessKeyID", "region", "endpoint", "secretAccessKey"},
	},
	{
		Provider:          "OCS",
		EnvVariable:       "OPENSHIFT_APPLICATION_CREDENTIALS_JSON",
		SnapstoreProvider: brtypes.SnapstoreProviderOCS,
		CredentialType:    "file",
		CredentialFiles:   []string{"credentials.json"},
	},
}

var _ = Describe("Dynamic access credential rotation test for each provider", func() {
	for _, config := range credentialTestConfigs {
		config := config
		Describe(fmt.Sprintf("testing secret modification for %q with %q", config.Provider, config.EnvVariable), func() {
			Context("environment variable not set", func() {
				It("should return error", func() {
					newSecretModifiedTime, err := GetSnapstoreSecretModifiedTime(config.SnapstoreProvider)
					Expect(err).Should(HaveOccurred())
					Expect(newSecretModifiedTime.IsZero()).Should(BeTrue())
				})
			})
			Context("environment variable set", func() {
				var credentialDirectory string
				BeforeEach(func() {
					credentialDirectory = GinkgoT().TempDir()
					GinkgoT().Setenv(config.EnvVariable, credentialDirectory)
					// config.CredentialType == "file" -> env variable set to file
					if config.CredentialType == "file" {
						GinkgoT().Setenv(config.EnvVariable, filepath.Join(credentialDirectory, config.CredentialFiles[0]))
					}
				})
				Context("credentials do not exist", func() {
					// all files are missing
					It("should return error when all files are missing", func() {
						newSecretModifiedTime, err := GetSnapstoreSecretModifiedTime(config.SnapstoreProvider)
						Expect(err).Should(HaveOccurred())
						Expect(newSecretModifiedTime.IsZero()).Should(BeTrue())
					})
					// one file is missing
					for _, credentialFile := range config.CredentialFiles {
						credentialFile := credentialFile
						It(fmt.Sprintf("should return error when the file %q is missing", credentialFile), func() {
							// create all credential files first
							lastCreationTime, err := createCredentialFilesInDirectory(credentialDirectory, config.CredentialFiles)
							Expect(err).ShouldNot(HaveOccurred())
							Expect(lastCreationTime.IsZero()).ShouldNot(BeTrue())
							err = os.Remove(filepath.Join(credentialDirectory, credentialFile))
							Expect(err).ShouldNot(HaveOccurred())
							// remove one credential file and then run the test
							newSecretModifiedTime, err := GetSnapstoreSecretModifiedTime(config.SnapstoreProvider)
							Expect(err).Should(HaveOccurred())
							Expect(newSecretModifiedTime.IsZero()).Should(BeTrue())
						})
					}
				})
				Context("credentials exist", func() {
					var lastCreationTime time.Time
					BeforeEach(func() {
						var err error
						lastCreationTime, err = createCredentialFilesInDirectory(credentialDirectory, config.CredentialFiles)
						Expect(err).ShouldNot(HaveOccurred())
						Expect(lastCreationTime.IsZero()).ShouldNot(BeTrue())
					})
					// unmodified credentials
					It("should return the latest creation time among the credential files", func() {
						newSecretModifiedTime, err := GetSnapstoreSecretModifiedTime(config.SnapstoreProvider)
						Expect(err).ShouldNot(HaveOccurred())
						Expect(newSecretModifiedTime.Equal(lastCreationTime)).Should(BeTrue())
					})
					// modified credentials
					for _, credentialFile := range config.CredentialFiles {
						credentialFile := credentialFile
						It(fmt.Sprintf("should return the modification time of the credential file %q", credentialFile), func() {
							err := modifyCredentialFileInDirectory(credentialDirectory, credentialFile)
							Expect(err).ShouldNot(HaveOccurred())
							newSecretModifiedTime, err := GetSnapstoreSecretModifiedTime(config.SnapstoreProvider)
							Expect(err).ShouldNot(HaveOccurred())
							Expect(newSecretModifiedTime.After(lastCreationTime)).Should(BeTrue())
						})
					}
				})
			})
		})
	}
})

var _ = Describe("Blob Service URL construction for Azure", func() {
	var credentials *azblob.SharedKeyCredential
	BeforeEach(func() {
		var err error
		// test strings
		storageAccount, storageKey := "testAccountName", "dGVzdEFjY291bnRLZXk="
		credentials, err = azblob.NewSharedKeyCredential(storageAccount, storageKey)
		Expect(err).ShouldNot(HaveOccurred())
	})
	Context(fmt.Sprintf("when the environment variable %q is not set", EnvEmulatorEnabled), func() {
		It("should return the default blob service URL", func() {
			blobServiceURL, err := ConstructBlobServiceURL(credentials)
			Expect(err).ShouldNot(HaveOccurred())
			Expect(blobServiceURL.String()).Should(Equal(fmt.Sprintf("https://%s.%s", credentials.AccountName(), brtypes.AzureBlobStorageHostName)))
		})
	})
	Context(fmt.Sprintf("when the environment variable %q is set", EnvEmulatorEnabled), func() {
		Context("to values which are not \"true\"", func() {
			It("should error when the environment variable is not \"true\" or \"false\"", func() {
				GinkgoT().Setenv(EnvEmulatorEnabled, "")
				_, err := ConstructBlobServiceURL(credentials)
				Expect(err).Should(HaveOccurred())
			})
			It("should return the default blob service URL when the environment variable is set to \"false\"", func() {
				GinkgoT().Setenv(EnvEmulatorEnabled, "false")
				blobServiceURL, err := ConstructBlobServiceURL(credentials)
				Expect(err).ShouldNot(HaveOccurred())
				Expect(blobServiceURL.String()).Should(Equal(fmt.Sprintf("https://%s.%s", credentials.AccountName(), brtypes.AzureBlobStorageHostName)))
			})
		})
		Context("to \"true\"", func() {
			const endpoint string = "http://localhost:12345"
			BeforeEach(func() {
				GinkgoT().Setenv(EnvEmulatorEnabled, "true")
			})
			It(fmt.Sprintf("should error when the %q environment variable is not set", AzuriteEndpoint), func() {
				_, err := ConstructBlobServiceURL(credentials)
				Expect(err).Should(HaveOccurred())
			})
			It(fmt.Sprintf("should return the Azurite blob service URL when the %q environment variable is set to %q", AzuriteEndpoint, endpoint), func() {
				GinkgoT().Setenv(AzuriteEndpoint, endpoint)
				blobServiceURL, err := ConstructBlobServiceURL(credentials)
				Expect(err).ShouldNot(HaveOccurred())
				Expect(blobServiceURL.String()).Should(Equal(fmt.Sprintf("%s/%s", endpoint, credentials.AccountName())))
			})
		})
	})
})

// createCredentialFilesInDirectory creates access credential files in the
// specified directory and returns the timestamp of the last modified file.
func createCredentialFilesInDirectory(directory string, filenames []string) (time.Time, error) {
	var fullFilePath string
	for _, filename := range filenames {
		fullFilePath = filepath.Join(directory, filename)
		// creates and writes content to the file
		err := os.WriteFile(fullFilePath, []byte("INITIAL CONTENT"), os.ModePerm)
		if err != nil {
			return time.Time{}, err
		}
	}
	// return the modification time (creation time here) of the last created file
	lastFileInfo, err := os.Stat(fullFilePath)
	if err != nil {
		return time.Time{}, err
	}
	return lastFileInfo.ModTime(), nil
}

// modifyCredentialFileInDirectory modifies a specific credential file within the given directory.
func modifyCredentialFileInDirectory(credentialDirectory, credentialFile string) error {
	// sleep before the file is modified, file modification timestamp does not change otherwise on concourse
	time.Sleep(time.Millisecond * 100)
	credentialFilePath := filepath.Join(credentialDirectory, credentialFile)
	return os.WriteFile(credentialFilePath, []byte("MODIFIED CONTENT"), os.ModePerm)
}

// generates a unique string that would be the contents of a snapshot
func generateContentsForSnapshot(snapshot *brtypes.Snapshot) string {
	return fmt.Sprintf("%s%d%d%s%s%t%s%s%t", snapshot.Kind, snapshot.StartRevision, snapshot.LastRevision,
		snapshot.SnapDir, snapshot.SnapName, snapshot.IsChunk, snapshot.Prefix, snapshot.CompressionSuffix, snapshot.IsFinal)
}

// Changes the contents of the objectMap according the to the snapshots and the provider and returns the number of snapshots added
func setObjectMap(provider string, snapshots brtypes.SnapList) int {
	var numberSnapshotsAdded int
	for _, snapshot := range snapshots {
		if provider == "swift" {
			// contents of the snapshot split into segments
			generatedContents := generateContentsForSnapshot(snapshot)
			segmentBytes01 := []byte(generatedContents[:len(generatedContents)/2])
			segmentBytes02 := []byte(generatedContents[len(generatedContents)/2:])
			// segment objects
			objectMap[path.Join(snapshot.Prefix, snapshot.SnapDir, snapshot.SnapName, "0000000001")] = &segmentBytes01
			objectMap[path.Join(snapshot.Prefix, snapshot.SnapDir, snapshot.SnapName, "0000000002")] = &segmentBytes02
			// manifest object
			objectMap[path.Join(snapshot.Prefix, snapshot.SnapDir, snapshot.SnapName)] = &[]byte{}
		} else {
			expectedValue := []byte(generateContentsForSnapshot(snapshot))
			objectMap[path.Join(snapshot.Prefix, snapshot.SnapDir, snapshot.SnapName)] = &expectedValue
		}
		numberSnapshotsAdded++
	}
	return numberSnapshotsAdded
}

func resetObjectMap() {
	for k := range objectMap {
		delete(objectMap, k)
	}
}

func parseObjectNamefromURL(u *url.URL) string {
	path := u.Path
	if strings.HasPrefix(path, fmt.Sprintf("/%s", bucket)) {
		splits := strings.SplitAfterN(path, fmt.Sprintf("/%s", bucket), 2)
		if len(splits[1]) == 0 {
			return ""
		}
		return splits[1][1:]
	} else {
		logrus.Errorf("path should start with /%s: but received %s", bucket, u.String())
		return ""
	}
}<|MERGE_RESOLUTION|>--- conflicted
+++ resolved
@@ -101,49 +101,13 @@
 		snap4.GenerateSnapshotName()
 		snap5.GenerateSnapshotName()
 
-<<<<<<< HEAD
-		expectedVal1 = []byte("value1")
-		expectedVal2 = []byte("value2")
-		//expectedVal3 = []byte("value3")
-		expectedVal4 = []byte("value4")
-		expectedVal5 = []byte("value5")
-
-		snapstores = map[string]brtypes.SnapStore{
-			"s3": NewS3FromClient(bucket, prefixV2, "/tmp", 5, brtypes.MinChunkSize, &mockS3Client{
-				objects:          objectMap,
-				prefix:           prefixV2,
-				multiPartUploads: map[string]*[][]byte{},
-			}, SSECredentials{}),
-			"swift": NewSwiftSnapstoreFromClient(bucket, prefixV2, "/tmp", 5, brtypes.MinChunkSize, fake.ServiceClient(), false),
-			"ABS":   newFakeABSSnapstore(),
-			"GCS": NewGCSSnapStoreFromClient(bucket, prefixV2, "/tmp", 5, brtypes.MinChunkSize, &mockGCSClient{
-				objects: objectMap,
-				prefix:  prefixV2,
-			}),
-			"OSS": NewOSSFromBucket(prefixV2, "/tmp", 5, brtypes.MinChunkSize, &mockOSSBucket{
-				objects:          objectMap,
-				prefix:           prefixV2,
-				multiPartUploads: map[string]*[][]byte{},
-				bucketName:       bucket,
-			}),
-			"ECS": NewS3FromClient(bucket, prefixV2, "/tmp", 5, brtypes.MinChunkSize, &mockS3Client{
-				objects:          objectMap,
-				prefix:           prefixV2,
-				multiPartUploads: map[string]*[][]byte{},
-			}, SSECredentials{}),
-			"OCS": NewS3FromClient(bucket, prefixV2, "/tmp", 5, brtypes.MinChunkSize, &mockS3Client{
-				objects:          objectMap,
-				prefix:           prefixV2,
-				multiPartUploads: map[string]*[][]byte{},
-			}, SSECredentials{}),
-=======
 		snapstores = map[string]testSnapStore{
 			"s3": {
 				SnapStore: NewS3FromClient(bucket, prefixV2, "/tmp", 5, brtypes.MinChunkSize, &mockS3Client{
 					objects:          objectMap,
 					prefix:           prefixV2,
 					multiPartUploads: map[string]*[][]byte{},
-				}),
+				}, SSECredentials{}),
 				objectCountPerSnapshot: 1,
 			},
 			"swift": {
@@ -175,7 +139,7 @@
 					objects:          objectMap,
 					prefix:           prefixV2,
 					multiPartUploads: map[string]*[][]byte{},
-				}),
+				}, SSECredentials{}),
 				objectCountPerSnapshot: 1,
 			},
 			"OCS": {
@@ -183,13 +147,11 @@
 					objects:          objectMap,
 					prefix:           prefixV2,
 					multiPartUploads: map[string]*[][]byte{},
-				}),
+				}, SSECredentials{}),
 				objectCountPerSnapshot: 1,
 			},
->>>>>>> 0247d8d4
-		}
-	})
-
+		}
+	})
 	AfterEach(func() {
 		resetObjectMap()
 	})
